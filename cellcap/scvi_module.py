"""The CellCap scvi-tools module"""

import logging
import numpy as np
import pandas as pd
from anndata import AnnData

import torch
import torch.nn.functional as F

from scvi import REGISTRY_KEYS
from scvi.train import TrainRunner
from scvi.dataloaders import DataSplitter
from scvi.train._callbacks import SaveBestState
from scvi.model.base import (
    UnsupervisedTrainingMixin,
    BaseModelClass,
    RNASeqMixin,
    VAEMixin,
)

from scvi.data import AnnDataManager
from scvi.utils import setup_anndata_dsp
from scvi.data.fields import (
    LayerField,
    ObsmField,
)

from .model import CellCapModel
from typing import Optional, Union, Literal
from scvi.train._trainingplans import TrainingPlan

torch.backends.cudnn.benchmark = True
logger = logging.getLogger(__name__)


class CellCap(RNASeqMixin, VAEMixin, UnsupervisedTrainingMixin, BaseModelClass):
    def __init__(
        self,
        adata: AnnData,
        n_hidden: int = 128,
        n_latent: int = 10,
        n_layers: int = 1,
        dropout_rate: float = 0.25,
        dispersion: Literal["gene", "gene-label", "gene-cell"] = "gene",
        latent_distribution: Literal["normal", "ln"] = "normal",
        use_batch_norm: bool = True,
        **model_kwargs,
    ):
        super(CellCap, self).__init__(adata)
        self.module = CellCapModel(
            n_input=self.summary_stats["n_vars"],
            n_hidden=n_hidden,
            n_latent=n_latent,
            n_layers_encoder=n_layers,
            dropout_rate=dropout_rate,
            dispersion=dispersion,
            latent_distribution=latent_distribution,
            **model_kwargs,
        )
        self._model_summary_string = (
            "CellCap Model with the following params: \n"
            "n_hidden: {}, n_latent: {}, n_layers: {}, dropout_rate: "
            "{}, dispersion: {}, latent_distribution: {}"
        ).format(
            n_hidden,
            n_latent,
            n_layers,
            dropout_rate,
            dispersion,
            latent_distribution,
        )

        self.use_batch_norm = use_batch_norm
        self.n_latent = n_latent
        self.init_params_ = self._get_init_params(locals())

    @torch.no_grad()
    def get_loadings(self) -> np.ndarray:
        # This is BW, where B is diag(b) batch norm, W is weight matrix
        if self.use_batch_norm is True:
            w = self.module.decoder.factor_regressor.fc_layers[0][0].weight
            bn = self.module.decoder.factor_regressor.fc_layers[0][1]
            sigma = torch.sqrt(bn.running_var + bn.eps)
            gamma = bn.weight
            b = gamma / sigma
            b_identity = torch.diag(b)
            loadings = torch.matmul(b_identity, w)
        else:
            loadings = self.module.decoder.factor_regressor.fc_layers[0][0].weight
        loadings = loadings.detach().cpu().numpy()

        return loadings

    def get_pert_loadings(self) -> pd.DataFrame:

        w = torch.matmul(self.module.H_pq.sigmoid(), self.module.w_qk)
        loadings = torch.Tensor.cpu(w).detach().numpy()

        return loadings

    def get_resp_loadings(self) -> pd.DataFrame:

        w = self.module.w_qk
        loadings = torch.Tensor.cpu(w).detach().numpy()

        return loadings

    def get_donor_loadings(self) -> pd.DataFrame:

        w = self.module.w_donor_dk
        loadings = torch.Tensor.cpu(w).detach().numpy()
        loadings = pd.DataFrame(loadings.T)

        return loadings

    def get_h(self) -> pd.DataFrame:

<<<<<<< HEAD
        w = F.softplus(self.module.H_pq)
=======
        w = self.module.H_pq.sigmoid()
>>>>>>> 0056b7e5
        w = torch.Tensor.cpu(w).detach().numpy()

        return w

    def get_ard(self) -> pd.DataFrame:

        w = self.module.log_alpha_pq.sigmoid()
        w = torch.Tensor.cpu(w).detach().numpy()

        return w

    @torch.no_grad()
    def get_latent_embedding(
        self,
        adata: Optional[AnnData] = None,
        batch_size: Optional[int] = None,
    ) -> np.ndarray:
        if self.is_trained_ is False:
            raise RuntimeError("Please train the model first.")

        adata = self._validate_anndata(adata)
        post = self._make_data_loader(adata=adata, batch_size=batch_size)
        embedding = []
        for tensors in post:
            inference_inputs = self.module._get_inference_input(tensors)
            outputs = self.module.inference(**inference_inputs)
            z = outputs["z_basal"]
            embedding += [z.cpu()]
        return np.array(torch.cat(embedding))

    @torch.no_grad()
    def get_pert_embedding(
        self,
        adata: Optional[AnnData] = None,
        batch_size: Optional[int] = None,
    ) -> np.ndarray:
        if self.is_trained_ is False:
            raise RuntimeError("Please train the model first.")

        adata = self._validate_anndata(adata)
        post = self._make_data_loader(adata=adata, batch_size=batch_size)
        embedding = []
        h = []
        attn = []
        for tensors in post:
            inference_inputs = self.module._get_inference_input(tensors)
            outputs = self.module.inference(**inference_inputs)
            delta_z = outputs["delta_z"]
            embedding += [delta_z.cpu()]

            H_m = outputs["H_attn"]
            h += [H_m.cpu()]

            a = outputs["attn"]
            attn += [a.cpu()]

        return (
            np.array(torch.cat(embedding)),
            np.array(torch.cat(h)),
            np.array(torch.cat(attn)),
        )

    @torch.no_grad()
    def get_donor_embedding(
        self,
        adata: Optional[AnnData] = None,
        batch_size: Optional[int] = None,
    ) -> np.ndarray:
        if self.is_trained_ is False:
            raise RuntimeError("Please train the model first.")

        adata = self._validate_anndata(adata)
        post = self._make_data_loader(
            adata=adata, batch_size=batch_size
        )  # indices=indices,
        embedding = []
        for tensors in post:
            inference_inputs = self.module._get_inference_input(tensors)
            outputs = self.module.inference(**inference_inputs)
            delta_z_donor = outputs["delta_z_donor"]
            embedding += [delta_z_donor.cpu()]
        return np.array(torch.cat(embedding))

    @torch.no_grad()
    def get_embedding(
        self,
        adata: Optional[AnnData] = None,
        batch_size: Optional[int] = None,
    ) -> np.ndarray:
        if self.is_trained_ is False:
            raise RuntimeError("Please train the model first.")

        adata = self._validate_anndata(adata)
        post = self._make_data_loader(adata=adata, batch_size=batch_size)
        embedding = []
        for tensors in post:
            inference_inputs = self.module._get_inference_input(tensors)
            outputs = self.module.inference(**inference_inputs)
            z_basal = outputs["z_basal"]
            delta_z = outputs["delta_z"]
            embedding += [z_basal.cpu() + delta_z.cpu()]
        return np.array(torch.cat(embedding))

    @torch.no_grad()
    def predict(
        self,
        adata: Optional[AnnData] = None,
        batch_size: Optional[int] = None,
    ) -> np.ndarray:
        if self.is_trained_ is False:
            raise RuntimeError("Please train the model first.")

        adata = self._validate_anndata(adata)
        post = self._make_data_loader(adata=adata, batch_size=batch_size)
        preditions = []
        for tensors in post:
            inference_inputs = self.module._get_inference_input(tensors)
            outputs = self.module.inference(**inference_inputs)
            generative_inputs = self.module._get_generative_input(tensors, outputs)
            outputs = self.module.generative(**generative_inputs)
            out = outputs["px"].sample()
            preditions += [out.cpu()]
        return np.array(torch.cat(preditions))

    def train(
        self,
        max_epochs: int = 500,
        lr: float = 1e-3,
        use_gpu: Optional[Union[str, int, bool]] = None,
        train_size: float = 0.9,
        validation_size: Optional[float] = None,
        batch_size: int = 128,
        weight_decay: float = 1e-5,
        eps: float = 1e-08,
        early_stopping: bool = True,
        save_best: bool = True,
        check_val_every_n_epoch: Optional[int] = None,
        n_steps_kl_warmup: Optional[int] = None,
        n_epochs_kl_warmup: Optional[int] = 50,
        plan_kwargs: Optional[dict] = None,
        **kwargs,
    ):
        update_dict = dict(
            lr=lr,
            weight_decay=weight_decay,
            eps=eps,
            n_epochs_kl_warmup=n_epochs_kl_warmup,
            n_steps_kl_warmup=n_steps_kl_warmup,
            optimizer="AdamW",
        )
        if plan_kwargs is not None:
            plan_kwargs.update(update_dict)
        else:
            plan_kwargs = update_dict

        if save_best:
            if "callbacks" not in kwargs.keys():
                kwargs["callbacks"] = []
            kwargs["callbacks"].append(
                SaveBestState(monitor="reconstruction_loss_validation")
            )

        data_splitter = DataSplitter(
            self.adata_manager,
            train_size=train_size,
            validation_size=validation_size,
            batch_size=batch_size,
            use_gpu=use_gpu,
        )

        training_plan = TrainingPlan(self.module, **plan_kwargs)

        runner = TrainRunner(
            self,
            training_plan=training_plan,
            data_splitter=data_splitter,
            max_epochs=max_epochs,
            use_gpu=use_gpu,
            early_stopping=early_stopping,
            check_val_every_n_epoch=check_val_every_n_epoch,
            early_stopping_monitor="reconstruction_loss_validation",
            early_stopping_patience=50,
            **kwargs,
        )
        return runner()

    @classmethod
    @setup_anndata_dsp.dedent
    def setup_anndata(
        cls,
        adata: AnnData,
        layer: str,
        target_key: str,
        donor_key: str,
        **kwargs,
    ):
        """
        %(summary)s.

        Parameters
        ----------
        %(param_layer)s
        target_key: Key for adata.obsm containing a one-hot encoding of
            perturbation information
        donor_key: Key for adata.obsm containing a one-hot encoding of donor
        """
        setup_method_args = cls._get_setup_method_args(**locals())
        anndata_fields = [
            LayerField(REGISTRY_KEYS.X_KEY, layer, is_count_data=True),
            ObsmField(registry_key="TARGET_KEY", attr_key=target_key),
            ObsmField(registry_key="DONOR_KEY", attr_key=donor_key),
        ]
        adata_manager = AnnDataManager(
            fields=anndata_fields, setup_method_args=setup_method_args
        )
        adata_manager.register_fields(adata, **kwargs)
        cls.register_manager(adata_manager)<|MERGE_RESOLUTION|>--- conflicted
+++ resolved
@@ -116,11 +116,8 @@
 
     def get_h(self) -> pd.DataFrame:
 
-<<<<<<< HEAD
         w = F.softplus(self.module.H_pq)
-=======
         w = self.module.H_pq.sigmoid()
->>>>>>> 0056b7e5
         w = torch.Tensor.cpu(w).detach().numpy()
 
         return w
